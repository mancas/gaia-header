--- conflicted
+++ resolved
@@ -2,12 +2,9 @@
 ;(function(define){define(function(require,exports,module){
 'use strict';
 
-<<<<<<< HEAD
 var textContent = Object.getOwnPropertyDescriptor(Node.prototype, 'textContent');
 var removeAttribute = HTMLElement.prototype.removeAttribute;
 var setAttribute = HTMLElement.prototype.setAttribute;
-=======
->>>>>>> 0a6d9315
 var noop  = function() {};
 
 /**
@@ -17,36 +14,39 @@
  * @return {Boolean}
  */
 var hasShadowCSS = (function() {
-  try { document.querySelector(':host'); return true; }
+  var div = document.createElement('div');
+  try { div.querySelector(':host'); return true; }
   catch (e) { return false; }
 })();
 
+/**
+ * Register a new component.
+ *
+ * @param  {String} name
+ * @param  {Object} props
+ * @return {constructor}
+ * @public
+ */
 module.exports.register = function(name, props) {
-  var proto = mixin(Object.create(base), props);
+  injectGlobalCss(props.globalCss);
+  delete props.globalCSS;
+
+  var proto = Object.assign(Object.create(base), props);
   var output = extractLightDomCSS(proto.template, name);
   var _attrs = Object.assign(props.attrs || {}, attrs);
 
-<<<<<<< HEAD
   proto.template = output.template;
   proto.lightCss = output.lightCss;
 
   Object.defineProperties(proto, _attrs);
-=======
-  proto.template =  output.template;
-  proto.lightCSS =  output.lightCSS;
->>>>>>> 0a6d9315
 
   // Register and return the constructor
-  // and expose `protoype` (bug 1048339)
+  // and expose `protoytpe` (bug 1048339)
   var El = document.registerElement(name, { prototype: proto });
-<<<<<<< HEAD
-=======
-  //El.prototype = proto;
->>>>>>> 0a6d9315
   return El;
 };
 
-var base = mixin(Object.create(HTMLElement.prototype), {
+var base = Object.assign(Object.create(HTMLElement.prototype), {
   attributeChanged: noop,
   attached: noop,
   detached: noop,
@@ -54,20 +54,65 @@
   template: '',
 
   createdCallback: function() {
-    this.injectLightCSS(this);
+    this.injectLightCss(this);
     this.created();
   },
 
+  /**
+   * It is very common to want to keep object
+   * properties in-sync with attributes,
+   * for example:
+   *
+   *   el.value = 'foo';
+   *   el.setAttribute('value', 'foo');
+   *
+   * So we support an object on the prototype
+   * named 'attrs' to provide a consistent
+   * way for component authors to define
+   * these properties. When an attribute
+   * changes we keep the attr[name]
+   * up-to-date.
+   *
+   * @param  {String} name
+   * @param  {String||null} from
+   * @param  {String||null} to
+   */
   attributeChangedCallback: function(name, from, to) {
+    if (this.attrs && this.attrs[name]) { this[name] = to; }
     this.attributeChanged(name, from, to);
   },
 
-  attachedCallback: function() {
-    this.attached();
-  },
-
-  detachedCallback: function() {
-    this.detached();
+  attachedCallback: function() { this.attached(); },
+  detachedCallback: function() { this.detached(); },
+
+  /**
+   * Sets an attribute internally
+   * and externally. This is so that
+   * we can style internal shadow-dom
+   * content.
+   *
+   * @param {String} name
+   * @param {String} value
+   */
+  setAttr: function(name, value) {
+    var internal = this.shadowRoot.firstElementChild;
+    setAttribute.call(internal, name, value);
+    setAttribute.call(this, name, value);
+  },
+
+  /**
+   * Removes an attribute internally
+   * and externally. This is so that
+   * we can style internal shadow-dom
+   * content.
+   *
+   * @param {String} name
+   * @param {String} value
+   */
+  removeAttr: function() {
+    var internal = this.shadowRoot.firstElementChild;
+    removeAttribute.call(internal, name, value);
+    removeAttribute.call(this, name, value);
   },
 
   /**
@@ -84,12 +129,12 @@
    *
    * @private
    */
-  injectLightCSS: function(el) {
+  injectLightCss: function(el) {
     if (hasShadowCSS) { return; }
-    var style = document.createElement('style');
-    style.setAttribute('scoped', '');
-    style.innerHTML = el.lightCSS;
-    el.appendChild(style);
+    this.lightStyle = document.createElement('style');
+    this.lightStyle.setAttribute('scoped', '');
+    this.lightStyle.innerHTML = el.lightCss;
+    el.appendChild(this.lightStyle);
   }
 });
 
@@ -124,31 +169,42 @@
  */
 function extractLightDomCSS(template, name) {
   var regex = /(?::host|::content)[^{]*\{[^}]*\}/g;
-  var lightCSS = '';
+  var lightCss = '';
 
   if (!hasShadowCSS) {
     template = template.replace(regex, function(match) {
-      lightCSS += match.replace(/::content|:host/g, name);
+      lightCss += match.replace(/::content|:host/g, name);
       return '';
     });
   }
 
   return {
     template: template,
-    lightCSS: lightCSS
+    lightCss: lightCss
   };
 }
 
-function mixin(a, b) {
-  for (var key in b) { a[key] = b[key]; }
-  return a;
+/**
+ * Some CSS rules, such as @keyframes
+ * and @font-face don't work inside
+ * scoped or shadow <style>. So we
+ * have to put them into 'global'
+ * <style> in the head of the
+ * document.
+ *
+ * @param  {String} css
+ */
+function injectGlobalCss(css) {
+  if (!css) return;
+  var style = document.createElement('style');
+  style.innerHTML = css;
+  document.head.appendChild(style);
 }
 
 });})(typeof define=='function'&&define.amd?define
 :(function(n,w){'use strict';return typeof module=='object'?function(c){
 c(require,exports,module);}:function(c){var m={exports:{}};c(function(n){
 return w[n];},m.exports,m);w[n]=m.exports;};})('gaia-component',this));
-
 },{}],2:[function(require,module,exports){
 (function(define){define(function(require,exports,module){
 /*jshint laxbreak:true*/
